--- conflicted
+++ resolved
@@ -783,30 +783,18 @@
 ) -> NodeResult<NetworkProtocol>;
 
 struct TimerHandler {
-<<<<<<< HEAD
     // TODO: timer_id: TimerToken,
-=======
-    _timer_id: TimerToken,
->>>>>>> de8f707c
     timeout: Duration,
     callback: TimerCallback,
 }
 
 impl TimerHandler {
-<<<<<<< HEAD
     pub fn with_params(_timer_id: TimerToken, timeout: Duration, callback: TimerCallback) -> Self {
         TimerHandler {
             // TODO: timer_id,
             timeout,
             callback,
         }
-=======
-    pub fn with_params(
-        _timer_id: TimerToken,
-        timeout: Duration,
-        callback: TimerCallback ) -> Self {
-        TimerHandler { _timer_id, timeout, callback }
->>>>>>> de8f707c
     }
 
     pub fn get_callback(&self) -> TimerCallback {
