--- conflicted
+++ resolved
@@ -6,10 +6,6 @@
 [dependencies]
 
 # External
-<<<<<<< HEAD
-aes-ctr = "0.6.0"
-=======
->>>>>>> cd202dbb
 base64 = "0.10.1"
 bytes = "0.4.12"
 clap = "2.33.0"
