[package]
edition = '2021'
build = 'build.rs'
name = 'evernode_se'
version = '0.40.0'

[dependencies]
# External
anyhow = '1.0'
base64 = '0.13'
clap = '3.2'
<<<<<<< HEAD
ed25519-dalek = '^1.0'
=======
ed25519-dalek = '2.0'
>>>>>>> e0ecc8cd
failure = '0.1'
hex = '0.4'
http = '0.2'
iron = '0.6'
jsonrpc-http-server = '18.0.0'
lazy_static = '1.4.0'
log = '0.4'
log4rs = '1.2'
num = '0.4'
num-traits = '0.2'
parking_lot = '0.12'
rand = '0.8'
reqwest = '0.9'
router = '0.6.0'
serde = '1.0'
serde_derive = '1.0'
serde_json = { features = ['preserve_order'], version = '1.0' }
thiserror = '1.0'

lockfree = { git = 'https://github.com/tonlabs/lockfree.git', package = 'lockfree' }

# Domestic
ton_block = { git = 'https://github.com/tonlabs/ever-block', tag = '1.9.104' }
<<<<<<< HEAD
ton_block_json = { git = 'https://github.com/tonlabs/ever-block-json', tag = '0.7.189' }
ton_executor = { git = 'https://github.com/tonlabs/ever-executor', tag = '1.16.82', features = ['signature_with_id'] }
ton_types = { git = 'https://github.com/tonlabs/ever-types', tag = '2.0.28' }
ton_vm = { git = 'https://github.com/tonlabs/ever-vm', tag = '1.8.211', features = ['gosh'] }

#ton_block = { path = '../../ever-block-private' }
#ton_block_json = { path = '../../ever-block-json-private' }
#ton_executor = { path = '../../ever-executor-private', features = ['signature_with_id'] }
#ton_types = { path = '../../ever-types-private' }
#ton_vm = { path = '../../ever-vm-private', features = ['gosh'] }

[dev-dependencies]
ton_abi = { git = 'https://github.com/tonlabs/ever-abi.git', tag = '2.3.147' }
#ton_abi = { path = '../../ever-abi' }
=======
ton_block_json = { git = 'https://github.com/tonlabs/ever-block-json', tag = '0.7.187' }
ton_executor = { git = 'https://github.com/tonlabs/ever-executor', tag = '1.16.82', features = ['signature_with_id'] }
ton_types = { git = 'https://github.com/tonlabs/ever-types', tag = '2.0.28' }
ton_vm = { git = 'https://github.com/tonlabs/ever-vm', tag = '1.8.211', features = ['gosh'] }

[dev-dependencies]
ton_abi = { git = 'https://github.com/tonlabs/ever-abi.git', tag = '2.3.147' }
>>>>>>> e0ecc8cd
<|MERGE_RESOLUTION|>--- conflicted
+++ resolved
@@ -9,11 +9,7 @@
 anyhow = '1.0'
 base64 = '0.13'
 clap = '3.2'
-<<<<<<< HEAD
-ed25519-dalek = '^1.0'
-=======
 ed25519-dalek = '2.0'
->>>>>>> e0ecc8cd
 failure = '0.1'
 hex = '0.4'
 http = '0.2'
@@ -37,7 +33,6 @@
 
 # Domestic
 ton_block = { git = 'https://github.com/tonlabs/ever-block', tag = '1.9.104' }
-<<<<<<< HEAD
 ton_block_json = { git = 'https://github.com/tonlabs/ever-block-json', tag = '0.7.189' }
 ton_executor = { git = 'https://github.com/tonlabs/ever-executor', tag = '1.16.82', features = ['signature_with_id'] }
 ton_types = { git = 'https://github.com/tonlabs/ever-types', tag = '2.0.28' }
@@ -51,13 +46,4 @@
 
 [dev-dependencies]
 ton_abi = { git = 'https://github.com/tonlabs/ever-abi.git', tag = '2.3.147' }
-#ton_abi = { path = '../../ever-abi' }
-=======
-ton_block_json = { git = 'https://github.com/tonlabs/ever-block-json', tag = '0.7.187' }
-ton_executor = { git = 'https://github.com/tonlabs/ever-executor', tag = '1.16.82', features = ['signature_with_id'] }
-ton_types = { git = 'https://github.com/tonlabs/ever-types', tag = '2.0.28' }
-ton_vm = { git = 'https://github.com/tonlabs/ever-vm', tag = '1.8.211', features = ['gosh'] }
-
-[dev-dependencies]
-ton_abi = { git = 'https://github.com/tonlabs/ever-abi.git', tag = '2.3.147' }
->>>>>>> e0ecc8cd
+#ton_abi = { path = '../../ever-abi' }