--- conflicted
+++ resolved
@@ -6,20 +6,12 @@
 use ton_abi::token::Tokenizer;
 use ton_abi::Contract;
 use ton_block::{ExternalInboundMessageHeader, Message, MsgAddressExt, MsgAddressInt};
-<<<<<<< HEAD
-use ton_types::{ed25519_create_private_key, Ed25519PrivateKey, SliceData};
-=======
 use ton_types::{SliceData, Ed25519PrivateKey, ed25519_create_private_key};
->>>>>>> e0ecc8cd
 
 pub struct AbiAccount {
     pub(crate) address: MsgAddressInt,
     contract: Contract,
-<<<<<<< HEAD
-    keys: Ed25519PrivateKey,
-=======
     key: Ed25519PrivateKey,
->>>>>>> e0ecc8cd
 }
 
 impl AbiAccount {
@@ -65,17 +57,10 @@
     }
 }
 
-<<<<<<< HEAD
-fn parse_keypair(json_str: &str) -> Ed25519PrivateKey {
-    let value = serde_json::from_str::<Value>(json_str).unwrap();
-    let secret = hex::decode(value["secret"].as_str().unwrap()).unwrap();
-    ed25519_create_private_key(&secret).unwrap()
-=======
 fn parse_key(json_str: &str) -> Ed25519PrivateKey {
     let value = serde_json::from_str::<Value>(json_str).unwrap();
     let bytes = hex::decode(value["secret"].as_str().unwrap()).unwrap();
     ed25519_create_private_key(&bytes).unwrap()
->>>>>>> e0ecc8cd
 }
 
 pub struct GiverV3 {
