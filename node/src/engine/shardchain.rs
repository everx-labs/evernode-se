--- conflicted
+++ resolved
@@ -84,10 +84,7 @@
     ///
     pub fn generate_block(
         &self,
-<<<<<<< HEAD
         mc_seq_no: u32,
-=======
->>>>>>> e0ecc8cd
         time: u32,
         time_mode: BlockTimeMode,
     ) -> NodeResult<Option<Block>> {
