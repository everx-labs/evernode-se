--- conflicted
+++ resolved
@@ -92,19 +92,11 @@
     ///
     pub fn generate_block(
         &self,
-<<<<<<< HEAD
         mc_seq_no: u32,
         time: u32,
         time_mode: BlockTimeMode,
     ) -> NodeResult<Option<Block>> {
         let mut master_block = self.shardchain.build_block(time, time_mode)?;
-=======
-        time: u32,
-        time_mode: BlockTimeMode,
-    ) -> NodeResult<Option<Block>> {
-        let mut master_block =
-            self.shardchain.build_block(time, time_mode)?;
->>>>>>> e0ecc8cd
 
         if master_block.is_empty && !self.shards_has_been_changed.load(Ordering::Relaxed) {
             return Ok(None);
