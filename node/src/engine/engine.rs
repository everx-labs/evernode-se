--- conflicted
+++ resolved
@@ -90,22 +90,6 @@
                     return;
                 }
             }
-<<<<<<< HEAD
-        });
-        Ok(())
-    }
-
-    pub fn process_messages(&self) -> NodeResult<()> {
-        if self.is_running_in_background.load(Ordering::Relaxed) {
-            while !self.message_queues_are_empty() {
-                sleep(Duration::from_millis(100));
-            }
-            sleep(Duration::from_millis(50));
-            Ok(())
-        } else {
-            self.execute_queued_messages()
-=======
->>>>>>> e0ecc8cd
         }
     }
 
