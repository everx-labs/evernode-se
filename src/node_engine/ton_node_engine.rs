/*
* Copyright 2018-2022 TON DEV SOLUTIONS LTD.
*
* Licensed under the SOFTWARE EVALUATION License (the "License"); you may not use
* this file except in compliance with the License.  You may obtain a copy of the
* License at:
*
* https://www.ton.dev/licenses
*
* Unless required by applicable law or agreed to in writing, software
* distributed under the License is distributed on an "AS IS" BASIS,
* WITHOUT WARRANTIES OR CONDITIONS OF ANY KIND, either express or implied.
* See the License for the specific TON DEV software governing permissions and limitations
* under the License.
*/

use super::*;
use crate::error::{NodeError, NodeResult};
use crate::node_engine::documents_db_mock::DocumentsDbMock;
use crate::node_engine::DocumentsDb;
use parking_lot::Mutex;
use std::{
    io::ErrorKind,
    sync::{
        atomic::{AtomicU32, Ordering},
        Arc,
    },
    time::{Duration, Instant},
};
use ton_block::{
    CommonMsgInfo, Deserializable, ExternalInboundMessageHeader, Grams, InternalMessageHeader,
    MsgAddressExt, MsgAddressInt, StateInit, UnixTime32,
};
use ton_executor::BlockchainConfig;
use ton_labs_assembler::compile_code_to_cell;
use ton_types::{HashmapType, SliceData};

#[cfg(test)]
#[path = "../../tonos-se-tests/unit/test_ton_node_engine.rs"]
mod tests;

type Storage = FileBasedStorage;
type ArcBlockFinality = Arc<Mutex<OrdinaryBlockFinality<Storage, Storage, Storage, Storage>>>;
type ArcMsgProcessor = Arc<Mutex<MessagesProcessor<Storage>>>;
type BlockApplier =
    Mutex<NewBlockApplier<OrdinaryBlockFinality<Storage, Storage, Storage, Storage>>>;

// TODO do interval and validator field of TonNodeEngine
// and read from config
pub const INTERVAL: usize = 2;
pub const VALIDATORS: usize = 7;

pub const GEN_BLOCK_TIMEOUT: u64 = 400;
//800;
pub const GEN_BLOCK_TIMER: u64 = 20;
pub const RESET_SYNC_LIMIT: usize = 5;

pub struct EngineLiveProperties {
    pub time_delta: Arc<AtomicU32>,
}

impl EngineLiveProperties {
    fn new() -> Self {
        Self {
            time_delta: Arc::new(AtomicU32::new(0)),
        }
    }

    fn get_time_delta(&self) -> u32 {
        self.time_delta.load(Ordering::Relaxed)
    }

    fn set_time_delta(&self, value: u32) {
        self.time_delta.store(value, Ordering::Relaxed)
    }

    fn increment_time(&self, delta: u32) {
        self.set_time_delta(self.get_time_delta() + delta)
    }
}

struct EngineLiveControl {
    properties: Arc<EngineLiveProperties>,
}

impl EngineLiveControl {
    fn new(properties: Arc<EngineLiveProperties>) -> Self {
        Self { properties }
    }
}

impl LiveControl for EngineLiveControl {
    fn increase_time(&self, delta: u32) -> NodeResult<()> {
        self.properties.increment_time(delta);
        log::info!(target: "node", "SE time delta set to {}", self.properties.get_time_delta());
        Ok(())
    }

    fn reset_time(&self) -> NodeResult<()> {
        self.properties.set_time_delta(0);
        log::info!(target: "node", "SE time delta set to 0");
        Ok(())
    }
}

/// It is top level struct provided node functionality related to transactions processing.
/// Initialises instances of: all messages receivers, InMessagesQueue, MessagesProcessor.
pub struct TonNodeEngine {
    shard_ident: ShardIdent,

    live_properties: Arc<EngineLiveProperties>,
    receivers: Vec<Mutex<Box<dyn MessagesReceiver>>>,
    live_control_receiver: Option<Box<dyn LiveControlReceiver>>,

    interval: usize,
    get_block_timout: u64,
    gen_block_timer: u64,
    reset_sync_limit: usize,

    pub msg_processor: ArcMsgProcessor,
    pub finalizer: ArcBlockFinality,
    pub block_applier: BlockApplier,
    pub message_queue: Arc<InMessagesQueue>,
}

impl TonNodeEngine {
    pub fn start(self: Arc<Self>) -> NodeResult<()> {
        for recv in self.receivers.iter() {
            recv.lock().run(Arc::clone(&self.message_queue))?;
        }

        let live_control = EngineLiveControl::new(self.live_properties.clone());
        if let Some(ref control_receiver) = self.live_control_receiver {
            control_receiver.run(Box::new(live_control))?;
        }

        let node = self.clone();
<<<<<<< HEAD
        if node.finalizer.lock().get_last_seq_no() == 1 {
            let workchain_id = node.current_shard_id().workchain_id() as i8;
            Self::deploy_contracts(workchain_id, &node.message_queue)?;
=======
        if dbg!(node.finalizer.lock().get_last_seq_no()) == 1 {
            Self::deploy_contracts(
                node.current_shard_id().workchain_id() as i8,
                &node.message_queue,
            )?;
>>>>>>> 1c498eb1
        }
        thread::spawn(move || loop {
            let timestamp = UnixTime32::now().as_u32() + self.live_properties.get_time_delta();
            match node.prepare_block(timestamp) {
                Ok(Some(_block)) => {
                    log::trace!(target: "node", "block generated successfully");
                }
                Ok(None) => {
                    log::trace!(target: "node", "block was not generated successfully");
                }
                Err(err) => {
                    log::warn!(target: "node", "failed block generation: {}", err);
                }
            }
            thread::sleep(Duration::from_secs(1));
        });

        Ok(())
    }

    pub fn stop(self: Arc<Self>) -> NodeResult<()> {
        log::info!(target: "node","TONNodeEngine stopped.");
        Ok(())
    }

    /// Construct new engine for selected shard
    /// with given time to generate block candidate
    pub fn with_params(
        shard: ShardIdent,
        receivers: Vec<Box<dyn MessagesReceiver>>,
        live_control_receiver: Option<Box<dyn LiveControlReceiver>>,
        blockchain_config: BlockchainConfig,
        documents_db: Option<Arc<dyn DocumentsDb>>,
        storage_path: PathBuf,
    ) -> NodeResult<Self> {
        let documents_db = documents_db.unwrap_or_else(|| Arc::new(DocumentsDbMock));
        let message_queue = Arc::new(InMessagesQueue::with_db(
            shard.clone(),
            10000,
            documents_db.clone(),
        ));

        let storage = Arc::new(Storage::with_path(shard.clone(), storage_path.clone())?);
        let block_finality = Arc::new(Mutex::new(OrdinaryBlockFinality::with_params(
            shard.clone(),
            storage_path,
            storage.clone(),
            storage.clone(),
            storage.clone(),
            storage.clone(),
            Some(documents_db.clone()),
            Vec::new(),
        )));
        match block_finality.lock().load() {
            Ok(_) => {
                log::info!(target: "node", "load block finality successfully");
            }
            Err(NodeError::Io(err)) => {
                if err.kind() != ErrorKind::NotFound {
                    return Err(NodeError::Io(err));
                }
            }
            Err(err) => {
                return Err(err);
            }
        }

        let live_properties = Arc::new(EngineLiveProperties::new());

        message_queue.set_ready(true);

        let receivers = receivers
            .into_iter()
            .map(|r| Mutex::new(r))
            .collect::<Vec<_>>();

        Ok(TonNodeEngine {
            shard_ident: shard.clone(),
            receivers,
            live_properties,
            live_control_receiver,

            interval: 1,
            get_block_timout: GEN_BLOCK_TIMEOUT,
            gen_block_timer: GEN_BLOCK_TIMER,
            reset_sync_limit: RESET_SYNC_LIMIT,

            msg_processor: Arc::new(Mutex::new(MessagesProcessor::with_params(
                message_queue.clone(),
                storage.clone(),
                shard.clone(),
                blockchain_config,
            ))),
            finalizer: block_finality.clone(),
            block_applier: Mutex::new(NewBlockApplier::with_params(block_finality, documents_db)),
            message_queue,
        })
    }

    pub fn interval(&self) -> usize {
        self.interval
    }

    pub fn push_message(&self, mut message: QueuedMessage, warning: &str, micros: u64) {
        while let Err(msg) = self.message_queue.queue(message) {
            message = msg;
            log::warn!(target: "node", "{}", warning);
            thread::sleep(Duration::from_micros(micros));
        }
    }

    pub fn gen_block_timeout(&self) -> u64 {
        self.get_block_timout
    }

    pub fn gen_block_timer(&self) -> u64 {
        self.gen_block_timer
    }

    pub fn reset_sync_limit(&self) -> usize {
        self.reset_sync_limit.clone()
    }

    /// Getter for current shard identifier
    pub fn current_shard_id(&self) -> &ShardIdent {
        &self.shard_ident
    }

    fn print_block_info(block: &Block) {
        let extra = block.read_extra().unwrap();
        log::info!(target: "node",
            "block: gen time = {}, in msg count = {}, out msg count = {}, account_blocks = {}",
            block.read_info().unwrap().gen_utime(),
            extra.read_in_msg_descr().unwrap().len().unwrap(),
            extra.read_out_msg_descr().unwrap().len().unwrap(),
            extra.read_account_blocks().unwrap().len().unwrap());
    }

    ///
    /// Generate new block if possible
    ///
    pub fn prepare_block(&self, timestamp: u32) -> NodeResult<Option<Block>> {
        let mut time = [0u128; 10];
        let mut now = Instant::now();

        log::debug!(target: "node", "PREP_BLK_START");
        let shard_state = self.finalizer.lock().get_last_shard_state();
        let blk_prev_info = self.finalizer.lock().get_last_block_info()?;
        log::debug!(target: "node", "PARENT block: {:?}", blk_prev_info);
        let seq_no = self.finalizer.lock().get_last_seq_no() + 1;
        let gen_block_time = Duration::from_millis(self.gen_block_timeout());
        time[0] = now.elapsed().as_micros();
        now = Instant::now();

        let result = self.msg_processor.lock().generate_block_multi(
            &shard_state,
            gen_block_time,
            seq_no,
            blk_prev_info,
            timestamp,
            true, //tvm code tracing enabled by default on trace level
        );
        let (block, new_shard_state) = match result? {
            Some(result) => result,
            None => return Ok(None),
        };
        time[1] = now.elapsed().as_micros();
        now = Instant::now();
        time[2] = now.elapsed().as_micros();
        now = Instant::now();
        time[3] = now.elapsed().as_micros();
        now = Instant::now();

        log::debug!(target: "node", "PREP_BLK2");

        //        self.message_queue.set_ready(false);

        // TODO remove debug print
        Self::print_block_info(&block);

        /*let res = self.propose_block_to_db(&mut block);

        if res.is_err() {
            log::warn!(target: "node", "Error propose_block_to_db: {}", res.unwrap_err());
        }*/

        time[4] = now.elapsed().as_micros();
        now = Instant::now();

        time[5] = now.elapsed().as_micros();
        now = Instant::now();

        time[6] = now.elapsed().as_micros();
        now = Instant::now();
        let (_, details) = self.finality_and_apply_block(&block, new_shard_state)?;

        time[7] = now.elapsed().as_micros();
        log::info!(target: "profiler",
            "{} {} / {} / {} / {} / {} / {} micros",
            "Prepare block time: setup/gen/analysis1/analysis2/seal/finality",
            time[0], time[1], time[2], time[3], time[4] + time[5], time[6] + time[7]
        );

        let mut str_details = String::new();
        for detail in details {
            str_details = if str_details.is_empty() {
                format!("{}", detail)
            } else {
                format!("{} / {}", str_details, detail)
            }
        }
        log::info!(target: "profiler", "Block finality details: {} / {} micros",  time[6], str_details);

        log::debug!(target: "node", "PREP_BLK_SELF_STOP");

        Ok(Some(block))
    }

    /// finality and apply block
    fn finality_and_apply_block(
        &self,
        block: &Block,
        applied_shard: ShardStateUnsplit,
    ) -> NodeResult<(Arc<ShardStateUnsplit>, Vec<u128>)> {
        let mut time = Vec::new();
        let now = Instant::now();
        let new_state = self.block_applier.lock().apply(block, applied_shard)?;
        time.push(now.elapsed().as_micros());
        Ok((new_state, time))
    }
}

impl TonNodeEngine {
    fn deploy_contracts(workchain_id: i8, queue: &InMessagesQueue) -> NodeResult<()> {
        Self::deploy_contract(workchain_id, GIVER_ABI1_DEPLOY_MSG, GIVER_BALANCE, 1, queue)?;
        Self::deploy_contract(workchain_id, GIVER_ABI2_DEPLOY_MSG, GIVER_BALANCE, 3, queue)?;
        Self::deploy_contract(
            workchain_id,
            MULTISIG_DEPLOY_MSG,
            MULTISIG_BALANCE,
            5,
            queue,
        )?;
        Self::deploy_contract(
            workchain_id,
            DEPRECATED_GIVER_ABI2_DEPLOY_MSG,
            GIVER_BALANCE,
            7,
            queue,
        )?;

        Ok(())
    }

    fn deploy_contract(
        workchain_id: i8,
        deploy_msg_boc: &[u8],
        initial_balance: u128,
        transfer_lt: u64,
        queue: &InMessagesQueue,
    ) -> NodeResult<AccountId> {
        let (deploy_msg, deploy_addr) =
            Self::create_contract_deploy_message(workchain_id, deploy_msg_boc);
        let transfer_msg = Self::create_transfer_message(
            workchain_id,
            deploy_addr.clone(),
            deploy_addr.clone(),
            initial_balance,
            transfer_lt,
        );
        Self::queue_with_retry(queue, transfer_msg)?;
        Self::queue_with_retry(queue, deploy_msg)?;

        Ok(deploy_addr)
    }

    fn queue_with_retry(queue: &InMessagesQueue, message: Message) -> NodeResult<()> {
        let mut message = QueuedMessage::with_message(message)?;
        while let Err(msg) = queue.queue(message) {
            message = msg;
            thread::sleep(Duration::from_micros(100));
        }

        Ok(())
    }

    fn create_contract_deploy_message(workchain_id: i8, msg_boc: &[u8]) -> (Message, AccountId) {
        let mut msg = Message::construct_from_bytes(msg_boc).unwrap();
        if let CommonMsgInfo::ExtInMsgInfo(ref mut header) = msg.header_mut() {
            match header.dst {
                MsgAddressInt::AddrStd(ref mut addr) => addr.workchain_id = workchain_id,
                _ => panic!("Contract deploy message has invalid destination address"),
            }
        }

        let address = msg.int_dst_account_id().unwrap();

        (msg, address)
    }

    // create external message with init field, so-called "constructor message"
    pub fn create_account_message(
        workchain_id: i8,
        account_id: AccountId,
        code: &str,
        data: Cell,
        body: Option<SliceData>,
    ) -> Message {
        let code_cell = compile_code_to_cell(code).unwrap();

        let mut msg = Message::with_ext_in_header(ExternalInboundMessageHeader {
            src: MsgAddressExt::default(),
            dst: MsgAddressInt::with_standart(None, workchain_id, account_id).unwrap(),
            import_fee: Grams::zero(),
        });

        let mut state_init = StateInit::default();
        state_init.set_code(code_cell);
        state_init.set_data(data);
        msg.set_state_init(state_init);

        if let Some(body) = body {
            msg.set_body(body);
        }
        msg
    }

    // create transfer funds message for initialize balance
    pub fn create_transfer_message(
        workchain_id: i8,
        src: AccountId,
        dst: AccountId,
        value: u128,
        lt: u64,
    ) -> Message {
        let hdr = Self::create_transfer_int_header(workchain_id, src, dst, value);
        let mut msg = Message::with_int_header(hdr);

        msg.set_at_and_lt(UnixTime32::now().as_u32(), lt);
        msg
    }

    // Create message "from wallet" to transfer some funds
    // from one account to another
    pub fn create_external_transfer_funds_message(
        workchain_id: i8,
        src: AccountId,
        dst: AccountId,
        value: u128,
        _lt: u64,
    ) -> Message {
        let mut msg = Message::with_ext_in_header(ExternalInboundMessageHeader {
            src: MsgAddressExt::default(),
            dst: MsgAddressInt::with_standart(None, workchain_id, src.clone()).unwrap(),
            import_fee: Grams::zero(),
        });

        msg.set_body(
            Self::create_transfer_int_header(workchain_id, src, dst, value)
                .serialize()
                .unwrap()
                .into(),
        );

        msg
    }

    pub fn create_transfer_int_header(
        workchain_id: i8,
        src: AccountId,
        dst: AccountId,
        value: u128,
    ) -> InternalMessageHeader {
        InternalMessageHeader::with_addresses_and_bounce(
            MsgAddressInt::with_standart(None, workchain_id, src).unwrap(),
            MsgAddressInt::with_standart(None, workchain_id, dst).unwrap(),
            CurrencyCollection::from_grams(Grams::new(value).unwrap()),
            false,
        )
    }
}

pub fn get_config_params(json: &str) -> (NodeConfig, Vec<ed25519_dalek::PublicKey>) {
    match NodeConfig::parse(json) {
        Ok(config) => match config.import_keys() {
            Ok(keys) => (config, keys),
            Err(err) => {
                log::warn!(target: "node", "{}", err);
                panic!("{} / {}", err, json)
            }
        },
        Err(err) => {
            log::warn!(target: "node", "Error parsing configuration file. {}", err);
            panic!("Error parsing configuration file. {}", err)
        }
    }
}<|MERGE_RESOLUTION|>--- conflicted
+++ resolved
@@ -135,17 +135,9 @@
         }
 
         let node = self.clone();
-<<<<<<< HEAD
         if node.finalizer.lock().get_last_seq_no() == 1 {
             let workchain_id = node.current_shard_id().workchain_id() as i8;
             Self::deploy_contracts(workchain_id, &node.message_queue)?;
-=======
-        if dbg!(node.finalizer.lock().get_last_seq_no()) == 1 {
-            Self::deploy_contracts(
-                node.current_shard_id().workchain_id() as i8,
-                &node.message_queue,
-            )?;
->>>>>>> 1c498eb1
         }
         thread::spawn(move || loop {
             let timestamp = UnixTime32::now().as_u32() + self.live_properties.get_time_delta();
